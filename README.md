# Vecalign

Vecalign is an accurate sentence alignment algorithm which is fast even for very long documents.
In conjunction with [LASER](https://github.com/facebookresearch/LASER), Vecalign 
works in about 100 languages (i.e. 100^2 language pairs), 
without the need for a machine translation system or lexicon. 

Vecalign uses similarity of multilingual sentence embeddings to judge the similarity of sentences.

![multilingual_sentence_embedding image](media/multilingual_sentence_embedding.png)
[image based on [this Facebook AI post](https://engineering.fb.com/ai-research/laser-multilingual-sentence-embeddings/)]

Vecalign uses an approximation to Dynamic Programming based on 
[Fast Dynamic Time Warping](https://content.iospress.com/articles/intelligent-data-analysis/ida00303)
which is linear in time and space with respect to the number of sentences being aligned. 

![dynamic_programing_approximation visualization](media/dynamic_programing_approximation.gif)

### License 

Copyright 2019 Brian Thompson

Vecalign is released under the [Apache License, Version 2.0](LICENSE).
For convenience, the dev and test datasets from Bleualign are provided. Bleualign is Copyright 2010 Rico Sennrich and is released under the [GNU General Public License Version 2](bleualign_data/LICENSE)

### Build Vecalign

You will need python 3.6+ with numpy and cython. You can build an environment using conda as follows:

```
# Use latest conda
conda update conda -y
# Create conda environment
conda create  --force -y --name vecalign python=3.7
# Activate new environment
source `conda info --base`/etc/profile.d/conda.sh # See: https://github.com/conda/conda/issues/7980
conda activate vecalign
# Install required packages
conda install -y -c anaconda cython
conda install -y -c anaconda numpy
<<<<<<< HEAD
# Pip packages
pip install -r requirements.txt
=======
pip install mcerp 
>>>>>>> 734fcfc3
```

Note that Vecalign contains cython code, but there is no need to build it manually as it is compiled automatically by [pyximport](https://github.com/cython/cython/tree/master/pyximport).

### Run Vecalign
```
./vecalign.py --alignment_max_size 8 --src bleualign_data/dev.de --tgt bleualign_data/dev.fr \
   --src_embed bleualign_data/overlaps.de bleualign_data/overlaps.de.emb  \
   --tgt_embed bleualign_data/overlaps.fr bleualign_data/overlaps.fr.emb
```

Alignments are written to stdout:
```
0:[0]:[0]:0.156006
0:[1]:[1]:0.160997
0:[2]:[2]:0.217155
0:[3]:[3]:0.361439
0:[4]:[4]:0.346332
0:[5]:[5]:0.211873
0:[6]:[6, 7, 8]:0.507506
0:[7]:[9]:0.252747
0:[8, 9]:[10, 11, 12]:0.139594
0:[10, 11]:[13]:0.273751
0:[12]:[14]:0.165397
0:[13]:[15, 16, 17]:0.436312
0:[14]:[18, 19, 20, 21]:0.734142
0:[]:[22]:0.000000
0:[]:[23]:0.000000
0:[]:[24]:0.000000
0:[]:[25]:0.000000
0:[15]:[26, 27, 28]:0.840094
...
```

The first entry is the source or target document position provided in the arguments. The following two entries are the source and target sentence indexes for each alignment, respectively. 
The third entry in each line is the sentence alignment cost computed by Vecalign. 
Note that this cost includes normalization but does *not* include the penalties terms for containing more than one sentence. 
Note that the alignment cost is set to zero for insertions/deletions. 
Also note that the results may vary slightly due to randomness in the normalization.

To score against a gold alignment, use the "-g" flag.
Flags "-s", "-t", and "-g" can accept multiple arguments. This is primarily useful for scoring, as the output alignments will all be concatenated together in stdout. For example, to align and score the bleualign test set: 
```
./vecalign.py --alignment_max_size 8 --src bleualign_data/test*.de --tgt bleualign_data/test*.fr \
   --gold bleualign_data/test*.defr  \
   --src_embed bleualign_data/overlaps.de bleualign_data/overlaps.de.emb  \
   --tgt_embed bleualign_data/overlaps.fr bleualign_data/overlaps.fr.emb > /dev/null
```
Which should give you results that approximately match the Vecalign paper:

```

 ---------------------------------
|             |  Strict |    Lax  |
| Precision   |   0.899 |   0.985 |
| Recall      |   0.904 |   0.987 |
| F1          |   0.902 |   0.986 |
 ---------------------------------
```

Note: Run `./vecalign.py -h` for full sentence alignment usage and options. 
For stand-alone scoring against a gold reference, see [score.py](score.py)

### Embed your own documents

The Vecalign repository contains overlap and embedding files for the Bluealign dev/test files. 
This section shows how those files were made, as an example for running on new data.

Vecalign requires not only embeddings of sentences in each document, 
but also embeddings of *concatenations* of consecutive sentences.
The embeddings of multiple, consecutive sentences are needed to consider 1-many, many-1, and many-many alignments.


To create a file containing all the sentence combinations in the dev and test files from Bleualign:
```
./overlap.py -i bleualign_data/dev.fr bleualign_data/test*.fr -o bleualign_data/overlaps.fr -n 10
./overlap.py -i bleualign_data/dev.de bleualign_data/test*.de -o bleualign_data/overlaps.de -n 10
```

Note: Run `./overlap.py -h` to see full set of embedding options. 

`bleualign_data/overlaps.fr` and `bleualign_data/overlaps.de` are text files containing one or more sentences per line. 

These files must then be embedded using a multilingual sentence embedder.

We recommend the [Language-Agnostic SEntence Representations (LASER)](https://github.com/facebookresearch/LASER) 
toolkit from Facebook, as it has strong performance and comes with a pretrained model which works well in about 100 languages. 
However, Vecalign should also work with other embedding methods as well. Embeddings should be provided as a binary file containing float32 values.

The following assumes LASER is installed and the LASER environmental variable has been set.

To embed the Bleualign files using LASER:
```
$LASER/tasks/embed/embed.sh bleualign_data/overlaps.fr bleualign_data/overlaps.fr.emb [fra]
$LASER/tasks/embed/embed.sh bleualign_data/overlaps.de bleualign_data/overlaps.de.emb [deu]
```

<<<<<<< HEAD
Note that LASER will not overwrite an embedding file if it exists, so you may need to run first `rm bleualign_data/overlaps.fr.emb bleualign_data/overlaps.de.emb`.

By default, the embeddings will be generated **automatically** when running `./vecalign.py` if the provided embeddings do not exist. In this case, these embeddings will be generated using [Sentence Transformers](https://github.com/UKPLab/sentence-transformers).

When using different embeddings, the dimensionality will be needed to be modified acording to the tool. In the case of LASER, the dimensionality is 1024, but in the case of Sentence Transformers is 768 (check out the option `--embeddings_dim` of `vecalign.py`).
=======
> Please always refer [here](https://github.com/facebookresearch/LASER/blob/main/tasks/embed/README.md) for the latest usage of this script. The usage may vary across the different versions of LASER.

Note that LASER will not overwrite an embedding file if it exsts, so you may need to run first `rm bleualign_data/overlaps.fr.emb bleualign_data/overlaps.de.emb`.
>>>>>>> 734fcfc3

### Document Alignment

[We propose](https://aclanthology.org/2020.emnlp-main.483) using Vecalign to rescore document alignment candidates, 
in conjunction with candidate generation using a document embedding method that retains sentence order information.
Example code for our document embedding method is provided [here](standalone_document_embedding_demo.py).

### Publications

If you use Vecalign, please cite our [Vecalign paper](https://www.aclweb.org/anthology/D19-1136):

```
@inproceedings{thompson-koehn-2019-vecalign,
    title = "{V}ecalign: Improved Sentence Alignment in Linear Time and Space",
    author = "Thompson, Brian and Koehn, Philipp",
    booktitle = "Proceedings of the 2019 Conference on Empirical Methods in Natural Language Processing and the 9th International Joint Conference on Natural Language Processing (EMNLP-IJCNLP)",
    month = nov,
    year = "2019",
    address = "Hong Kong, China",
    publisher = "Association for Computational Linguistics",
    url = "https://www.aclweb.org/anthology/D19-1136",
    doi = "10.18653/v1/D19-1136",
    pages = "1342--1348",
}
```

If you use the provided document embedding code or use Vecalign for document alignment, please cite our [document alignment paper](https://aclanthology.org/2020.emnlp-main.483):

```
@inproceedings{thompson-koehn-2020-exploiting,
    title = "Exploiting Sentence Order in Document Alignment",
    author = "Thompson, Brian  and
      Koehn, Philipp",
    booktitle = "Proceedings of the 2020 Conference on Empirical Methods in Natural Language Processing (EMNLP)",
    month = nov,
    year = "2020",
    address = "Online",
    publisher = "Association for Computational Linguistics",
    url = "https://aclanthology.org/2020.emnlp-main.483",
    doi = "10.18653/v1/2020.emnlp-main.483",
    pages = "5997--6007",
}
```<|MERGE_RESOLUTION|>--- conflicted
+++ resolved
@@ -38,12 +38,9 @@
 # Install required packages
 conda install -y -c anaconda cython
 conda install -y -c anaconda numpy
-<<<<<<< HEAD
 # Pip packages
 pip install -r requirements.txt
-=======
 pip install mcerp 
->>>>>>> 734fcfc3
 ```
 
 Note that Vecalign contains cython code, but there is no need to build it manually as it is compiled automatically by [pyximport](https://github.com/cython/cython/tree/master/pyximport).
@@ -141,17 +138,13 @@
 $LASER/tasks/embed/embed.sh bleualign_data/overlaps.de bleualign_data/overlaps.de.emb [deu]
 ```
 
-<<<<<<< HEAD
 Note that LASER will not overwrite an embedding file if it exists, so you may need to run first `rm bleualign_data/overlaps.fr.emb bleualign_data/overlaps.de.emb`.
 
 By default, the embeddings will be generated **automatically** when running `./vecalign.py` if the provided embeddings do not exist. In this case, these embeddings will be generated using [Sentence Transformers](https://github.com/UKPLab/sentence-transformers).
 
 When using different embeddings, the dimensionality will be needed to be modified acording to the tool. In the case of LASER, the dimensionality is 1024, but in the case of Sentence Transformers is 768 (check out the option `--embeddings_dim` of `vecalign.py`).
-=======
+
 > Please always refer [here](https://github.com/facebookresearch/LASER/blob/main/tasks/embed/README.md) for the latest usage of this script. The usage may vary across the different versions of LASER.
-
-Note that LASER will not overwrite an embedding file if it exsts, so you may need to run first `rm bleualign_data/overlaps.fr.emb bleualign_data/overlaps.de.emb`.
->>>>>>> 734fcfc3
 
 ### Document Alignment
 
